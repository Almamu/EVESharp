--- conflicted
+++ resolved
@@ -4,11 +4,11 @@
 
 public class Database
 {
-<<<<<<< HEAD
     public string Username { get; private set; }
     public string Password { get; private set; }
     public string Hostname { get; private set; }
     public string Name     { get; private set; }
+    public string Port     { get; private set; }
 
     public void Load (KeyDataCollection section)
     {
@@ -16,23 +16,6 @@
         Password = section ["password"];
         Hostname = section ["hostname"];
         Name     = section ["name"];
-=======
-    public class Database
-    {
-        public string Username { get; private set; }
-        public string Password { get; private set; }
-        public string Hostname { get; private set; }
-        public string Name { get; private set; }
-        public uint Port { get; private set; }
-
-        public void Load(KeyDataCollection section)
-        {
-            this.Username = section["username"];
-            this.Password = section["password"];
-            this.Hostname = section["hostname"];
-            this.Name = section["name"];
-            this.Port = uint.Parse(section["port"] ?? "3306");
-        }
->>>>>>> fc4345c4
+        Port     = uint.Parse (section ["port"] ?? "3306");
     }
 }